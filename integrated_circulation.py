--- conflicted
+++ resolved
@@ -18,11 +18,6 @@
     storm = storm.reset_index(drop = True)
     int_circ = []
     for index, datapoint in storm.iterrows():
-<<<<<<< HEAD
-        if index != 0:
-            continue
-=======
->>>>>>> 2c511225
 
         year = datapoint["DATETIME"].year
         month = datapoint["DATETIME"].month
@@ -54,14 +49,14 @@
         
         np.save(data_folder + id + "_" + str(index) + ".npy", ic)
 
-#plt_folder = "/glade/work/galenv/int_circ_figs/"
-#data_folder = "/glade/work/galenv/int_circ_data/"
+plt_folder = "/glade/work/galenv/int_circ_figs/"
+data_folder = "/glade/work/galenv/int_circ_data/"
 
 radius = 150
 normalize_option = "log"
 
-plt_folder = "data/test/"
-data_folder = "data/test/"
+#plt_folder = "data/test/"
+#data_folder = "data/test/"
 
 unique_storms = pd.Series(np.unique(storm_data['ID']))
 
